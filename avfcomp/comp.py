--- conflicted
+++ resolved
@@ -75,34 +75,18 @@
         ypos_r = []
         self._AL += num_events
         for i in range(num_events):
-<<<<<<< HEAD
-            vec_enc = None
-            if op[i] == 1:
-                vec = (timestamps[i], xpos[i], ypos[i])
-                vec_enc = self.VEC_ENC_TABLE.get(vec)
-                op[i] = vec_enc if vec_enc is not None else 1
-
-            if vec_enc is None:
-                self._UM += 1
-=======
             key = (op[i], timestamps[i], xpos[i], ypos[i])
             try:
                 op[i] = self.VEC_ENC_TABLE[key]
             except KeyError:
->>>>>>> 74d6c5ef
                 op[i] = self.OP_ENC_TABLE[op[i]]
                 timestamps_r.append(timestamps[i])
                 xpos_r.append(xpos[i])
                 ypos_r.append(ypos[i])
 
-<<<<<<< HEAD
-        data_r = timestamps_r + xpos_r + ypos_r
-        data = bytes(op) + b"\x7f" + self.varint_compression(data_r)
-=======
         data_cc = timestamps_r + xpos_r + ypos_r
         data_cp = self.varint_compression(data_cc)
         data = bytearray(op + [255] + data_cp)
->>>>>>> 74d6c5ef
         fout.write(len(data).to_bytes(3, byteorder="big"))
         fout.write(data)
 
