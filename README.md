# AVF 压缩格式 V1.4 (Python 实现)

## 使用说明

项目根目下的avfcomp为包目录

```python
from avfcomp import AVFComp, AVFDecomp

# compress
path = "your/path/raw.avf"
cvf = AVFComp()
cvf.process_in(path)
cvf.process_out("comp.cvf")

# decompress
path = "your/path/comp.cvf"
avf = AVFDecomp()
avf.process_in(path)
avf.process_out("raw.avf")
```

## 格式说明 (目前支持 Arbiter 0.52+)

- 整体使用 lzma 编码
- 1字节：大版本号
- 4字节：`prefix`
- 1字节：模式
- 对于自定义，用额外的字节存储参数

  - 1字节：宽w
  - 1字节：高h
- 雷的排布

  - 01串表示，长度可以通过长宽推出来。通过排布可以推出雷数和3BV。
- `prestamp`

  - 由 `[]`标志的录像信息
- `preevent`
<<<<<<< HEAD

  - 2字节：\x00\x01表示 `preevent` 结束
- 事件列，目前除了按键列其他都存的差分序列，坐标序列差分后采取zigzag编码，如果是某些时间段移动距离小的移动事件，会把整个事件全部压缩到事件列表上面，然后根据事件出现的频率进行了Huffman编码
=======
  - 2字节：`\x00\x01`表示 `preevent` 结束

- 事件列，目前除了按键列其他都存的差分序列，坐标序列差分后采取zigzag编码，如果是某些时间段移动距离小的移动事件，会把整个事件全部压缩到事件列表上面，然后根据事件出现的频率进行了从小到大的编码（Huffman什么的交给压缩）
  - 3个字节的预压缩数据总量（~~应该够了吧~~）
  - 按键序列（1-2个变长字节，一般是一个字节）
  - 1字节`\xff`表示按键序列结束（用来得出事件数量）
  - 时间戳差分序列（1-2个变长字节）
  - x坐标差分序列（1-2个变长字节）
  - y坐标差分序列（1-2个变长字节）
>>>>>>> 74d6c5ef

  - 3个字节的预压缩数据总量 ~~（应该够了吧）~~
  - 按键序列（每个1字节）
  - 1字节\x7f表示按键序列结束（用来得出事件数量）
  - 时间戳差分序列（每个1-2个变长字节）
  - x坐标差分序列（每个1-2个变长字节）
  - y坐标差分序列（每个1-2个变长字节）
- `presuffix`
- 文件结尾的字符串录像信息，只保留数据信息，不保留文字说明信息<|MERGE_RESOLUTION|>--- conflicted
+++ resolved
@@ -37,11 +37,6 @@
 
   - 由 `[]`标志的录像信息
 - `preevent`
-<<<<<<< HEAD
-
-  - 2字节：\x00\x01表示 `preevent` 结束
-- 事件列，目前除了按键列其他都存的差分序列，坐标序列差分后采取zigzag编码，如果是某些时间段移动距离小的移动事件，会把整个事件全部压缩到事件列表上面，然后根据事件出现的频率进行了Huffman编码
-=======
   - 2字节：`\x00\x01`表示 `preevent` 结束
 
 - 事件列，目前除了按键列其他都存的差分序列，坐标序列差分后采取zigzag编码，如果是某些时间段移动距离小的移动事件，会把整个事件全部压缩到事件列表上面，然后根据事件出现的频率进行了从小到大的编码（Huffman什么的交给压缩）
@@ -51,13 +46,6 @@
   - 时间戳差分序列（1-2个变长字节）
   - x坐标差分序列（1-2个变长字节）
   - y坐标差分序列（1-2个变长字节）
->>>>>>> 74d6c5ef
 
-  - 3个字节的预压缩数据总量 ~~（应该够了吧）~~
-  - 按键序列（每个1字节）
-  - 1字节\x7f表示按键序列结束（用来得出事件数量）
-  - 时间戳差分序列（每个1-2个变长字节）
-  - x坐标差分序列（每个1-2个变长字节）
-  - y坐标差分序列（每个1-2个变长字节）
 - `presuffix`
 - 文件结尾的字符串录像信息，只保留数据信息，不保留文字说明信息