"""Test compression and decompression."""

<<<<<<< HEAD
import hashlib
import shutil
import time
import unittest
from os import listdir, mkdir, path
from typing import Any, Callable, Iterator, Tuple
=======
import time
import shutil
import hashlib
import unittest
from os import path, mkdir, listdir
from typing import Any, Tuple, Callable, Iterator
>>>>>>> 5197a01f

from avfcomp import AVFComp, AVFDecomp, CompType
from avfcomp.basecomp import T_CompType

work_dir = path.dirname(path.dirname(__file__))

data_path = path.join(work_dir, "data")
beg_path = path.join(data_path, "avf_beg")
int_path = path.join(data_path, "avf_int")
exp_path = path.join(data_path, "avf_exp")
cvf_path = path.join(data_path, "cvf")
decomp_path = path.join(data_path, "avf_decomp")


# refresh
def refresh():
    """Refresh the data directory."""
    shutil.rmtree(cvf_path, ignore_errors=True)
    shutil.rmtree(decomp_path, ignore_errors=True)
    mkdir(cvf_path)
    mkdir(decomp_path)


def list_files(paths: str) -> Iterator[Tuple[str, str]]:
    """List all files in a directory."""
    for file in listdir(paths):
        yield file, path.join(paths, file)


def calc_file_hash(file_path):
    """Calculate the hash of a file."""
    with open(file_path, "rb") as fin:
        return hashlib.sha256(fin.read()).hexdigest()


def cost_time(func: Callable) -> Callable[..., Tuple[Any, float]]:
    """Calculate the time cost of a function."""

    def fun(*args, **kwargs) -> Tuple[Any, float]:
        t = time.perf_counter()
        result = func(*args, **kwargs)
        return (result, time.perf_counter() - t)

    return fun


@cost_time
def get_comp(paths: str, method: T_CompType) -> Tuple[int, int]:
    """Compress all files."""
    rawsize = 0
    compsize = 0
    cvf = AVFComp()
    for name, file_path in list_files(paths):
        rawsize += path.getsize(file_path)
        cvf.process_in(file_path)
        comp = path.join(cvf_path, name.replace("avf", "cvf"))
        cvf.process_out(comp, method)
        compsize += path.getsize(comp)
    return (compsize, rawsize)


@cost_time
<<<<<<< HEAD
def get_decomp(paths: str, method: T_CompType) -> int:
=======
def get_decomp(paths: str) -> Tuple[int, int]:
>>>>>>> 5197a01f
    """Decompress all files."""
    decompsize_in = 0
    decompsize_out = 0
    cvf = AVFDecomp()
    for name, file_path in list_files(paths):
<<<<<<< HEAD
        cvf.process_in(file_path, method)
        decompsize += path.getsize(file_path)
=======
        cvf.process_in(file_path)
        decompsize_in += path.getsize(file_path)
>>>>>>> 5197a01f
        decomp = path.join(decomp_path, name.replace("cvf", "avf"))
        cvf.process_out(decomp)
        decompsize_out += path.getsize(decomp)
    return (decompsize_in, decompsize_out)


def stat_comp(paths: str, method: T_CompType, mode: str = ""):
    """Get the statistics of compressed files."""
    size, ctime = get_comp(paths, method)
    compsize, rawsize = size
    ratio = 100 * (compsize / rawsize)
    speed = (rawsize / ctime) / 1024 / 1024
    print(f"{mode}: {ratio:.2f}% {speed:.2f} MB/s")


def stat_decomp(paths: str, method: T_CompType):
    """Get the statistics of decompressed files."""
<<<<<<< HEAD
    size, dtime = get_decomp(paths, method)
    speed = (size / dtime) / 1024 / 1024
    print(f"{speed:.2f} MB/s")
=======
    size, dtime = get_decomp(paths)
    in_size, out_size = size
    in_speed = (in_size / dtime) / 1024 / 1024
    out_speed = (out_size / dtime) / 1024 / 1024
    print(f"in: {in_speed:.2f} MB/s | out: {out_speed:.2f} MB/s")
>>>>>>> 5197a01f


class TestCompAndDecomp(unittest.TestCase):
    """Test compression and decompression."""

    def check_decomp(self, paths: str):
        """Check the decompressed files."""
        for name, file_path in list_files(paths):
            decomp = path.join(decomp_path, name)
            self.assertEqual(calc_file_hash(file_path), calc_file_hash(decomp))

    def comp_and_decomp(self, method: T_CompType):
        """Test compression and decompression."""
        print("Refresh data directory: ")
        refresh()

        print("Test compression: ")
        stat_comp(beg_path, method, "beg")
        stat_comp(int_path, method, "int")
        stat_comp(exp_path, method, "exp")

        print("Test decompression: ")
<<<<<<< HEAD
        stat_decomp(cvf_path, method)

=======
        stat_decomp(cvf_path)
>>>>>>> 5197a01f
        self.check_decomp(beg_path)
        self.check_decomp(int_path)
        self.check_decomp(exp_path)

    def test_lzma(self):
        """Test lzma compression and decompression."""
        print("Test lzma compression and decompression: ")
        self.comp_and_decomp(CompType.LZMA)


if __name__ == "__main__":
    unittest.main()<|MERGE_RESOLUTION|>--- conflicted
+++ resolved
@@ -1,20 +1,11 @@
 """Test compression and decompression."""
 
-<<<<<<< HEAD
 import hashlib
 import shutil
 import time
 import unittest
 from os import listdir, mkdir, path
 from typing import Any, Callable, Iterator, Tuple
-=======
-import time
-import shutil
-import hashlib
-import unittest
-from os import path, mkdir, listdir
-from typing import Any, Tuple, Callable, Iterator
->>>>>>> 5197a01f
 
 from avfcomp import AVFComp, AVFDecomp, CompType
 from avfcomp.basecomp import T_CompType
@@ -77,23 +68,14 @@
 
 
 @cost_time
-<<<<<<< HEAD
-def get_decomp(paths: str, method: T_CompType) -> int:
-=======
-def get_decomp(paths: str) -> Tuple[int, int]:
->>>>>>> 5197a01f
+def get_decomp(paths: str, method: T_CompType) -> Tuple[int, int]:
     """Decompress all files."""
     decompsize_in = 0
     decompsize_out = 0
     cvf = AVFDecomp()
     for name, file_path in list_files(paths):
-<<<<<<< HEAD
         cvf.process_in(file_path, method)
-        decompsize += path.getsize(file_path)
-=======
-        cvf.process_in(file_path)
         decompsize_in += path.getsize(file_path)
->>>>>>> 5197a01f
         decomp = path.join(decomp_path, name.replace("cvf", "avf"))
         cvf.process_out(decomp)
         decompsize_out += path.getsize(decomp)
@@ -111,17 +93,11 @@
 
 def stat_decomp(paths: str, method: T_CompType):
     """Get the statistics of decompressed files."""
-<<<<<<< HEAD
     size, dtime = get_decomp(paths, method)
-    speed = (size / dtime) / 1024 / 1024
-    print(f"{speed:.2f} MB/s")
-=======
-    size, dtime = get_decomp(paths)
     in_size, out_size = size
     in_speed = (in_size / dtime) / 1024 / 1024
     out_speed = (out_size / dtime) / 1024 / 1024
     print(f"in: {in_speed:.2f} MB/s | out: {out_speed:.2f} MB/s")
->>>>>>> 5197a01f
 
 
 class TestCompAndDecomp(unittest.TestCase):
@@ -144,12 +120,7 @@
         stat_comp(exp_path, method, "exp")
 
         print("Test decompression: ")
-<<<<<<< HEAD
         stat_decomp(cvf_path, method)
-
-=======
-        stat_decomp(cvf_path)
->>>>>>> 5197a01f
         self.check_decomp(beg_path)
         self.check_decomp(int_path)
         self.check_decomp(exp_path)
